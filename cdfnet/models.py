import torch as t
import torch.nn as nn
import numpy as np
from cdfnet import utils
<<<<<<< HEAD
#from cdf import fastCDFOnSample
from operator import itemgetter
# from opt_einsum import contract, contract_expression
from numpy import concatenate
=======
# from cdf import fastCDFOnSample
>>>>>>> 70ee208c
from torch.nn import AvgPool1d, AvgPool2d


class CDFNet(nn.Module):
  def __init__(
      self,
      d,
      n=100,
      L=4,
      m=5,
      w_std=1.0,
      b_bias=0,
      b_std=0,
      a_std=1.0,
      HT_poolsize=2,
      use_HT=False,
      use_MERA=False,
      adaptive_coupling=False,
      mix_vars=False,
      n_mix_terms=1,
  ):
    super(CDFNet, self).__init__()
    self.d = d
    self.n = n
    self.m = m
    self.L = L
    self.phi = t.sigmoid
    self.phidot = lambda x: t.sigmoid(x) * (1 - t.sigmoid(x))
    self.nonneg = t.nn.Softplus(10)
    self.nonneg_m = t.nn.Softplus(10)  # try beta=1?
    self.w_std = w_std
    self.a_std = a_std
    self.b_std = b_std
    self.b_bias = b_bias
    self.use_HT = use_HT
    self.use_MERA = use_MERA
    self.adaptive_coupling = adaptive_coupling

    # initialize parameters for marginal CDFs
    assert self.L >= 2
    w_scale = self.w_std / t.sqrt(t.Tensor([self.m]))
    self.w_s = t.nn.ParameterList(
        [nn.Parameter(self.w_std * t.randn(self.d, self.n, 1, self.m))])
    self.b_s = t.nn.ParameterList(
        [nn.Parameter(self.b_std * t.randn(self.d, self.n, self.m))])
    self.a_s = t.nn.ParameterList(
        [nn.Parameter(self.a_std * t.randn(self.d, self.n, self.m))])
    for _ in range(self.L - 2):
      self.w_s += [
          nn.Parameter(w_scale * t.randn(self.d, self.n, self.m, self.m))
      ]
      self.b_s += [nn.Parameter(self.b_std * t.randn(self.d, self.n, self.m))]
      self.a_s += [nn.Parameter(self.a_std * t.randn(self.d, self.n, self.m))]

    self.w_s += [nn.Parameter(w_scale * t.randn(self.d, self.n, self.m, 1))]
    self.b_s += [nn.Parameter(self.b_std * t.randn(self.d, self.n, 1))]
    self.a_s += [nn.Parameter(self.a_std * t.randn(self.n))]

    # HT parameters
    if self.use_HT:
      self.HT_poolsize = HT_poolsize
      self.a_HT_std = .1
      a_scale = self.a_HT_std / np.sqrt(self.n)
      self.L_HT = int(np.ceil(np.log(self.d) / np.log(self.HT_poolsize)))
      self.a_HTs = t.nn.ParameterList()
      dim_l = self.d
      if self.use_MERA:
        self.a_MERAs = t.nn.ParameterList()

      for _ in range(self.L_HT - 1):
        dim_l = int(np.ceil(dim_l / self.HT_poolsize))
        self.a_HTs += [
            nn.Parameter(self.n * t.eye(self.n).repeat(dim_l, 1, 1))
        ]
        if self.use_MERA:
          self.a_MERAs += [
              nn.Parameter(self.n * t.eye(self.n).repeat(dim_l, 2, 1, 1))
          ]

      self.a_HTs += [nn.Parameter(a_scale * t.randn(1, self.n, 1))]

      # pooling layer for stabilizing nll
      self.pool_layer = AvgPool1d(kernel_size=self.HT_poolsize,
                                  stride=self.HT_poolsize,
                                  ceil_mode=True)

      # create couplings
      self.all_couplings = self.create_default_couplings()
      if self.use_MERA:
        self.mera_couplings = self.create_mera_couplings()

    # add parameters for mixing variables
    self.mix_vars = mix_vars
    self.n_mix_terms = n_mix_terms
    if self.mix_vars:
      # permute the parameters
      nonzero_inds = [[i, i + j] for j in range(1, self.n_mix_terms + 1)
                      for i in range(self.d - j)]
      perms = [np.random.permutation(self.d) for _ in range(self.n)]
      permuted_nonzero_inds = []
      for n_perm, perm in enumerate(perms):
        permuted_nonzero_inds += [[n_perm, perm[inds[0]], perm[inds[1]]]
                                  for inds in nonzero_inds]

      params = (1 / np.sqrt(self.n_mix_terms)) * t.randn(
          len(permuted_nonzero_inds))
      self.mix_params = nn.Parameter(
          t.sparse_coo_tensor(list(zip(*permuted_nonzero_inds)),
                              params,
                              size=(self.n, self.d, self.d)).to_dense())

      # add gradient mask to prevent the zero entries from changing
      gradient_mask = t.zeros((self.n, self.d, self.d))
      gradient_mask[list(zip(*permuted_nonzero_inds))] = 1.0
      self.mix_params.register_hook(lambda grad: grad.mul_(gradient_mask))

  def phis(self, X, inds=...):
    # X is a B x dim(inds) tensor
    # returns B x n x dim(inds) tensor
    phis = self.expand_X(X)

    # keep only the parameters relevant for the subset of variables specified by inds
    sliced_ws = [w[inds, ...] for w in self.w_s]
    sliced_bs = [b[inds, ...] for b in self.b_s]
    sliced_as = [a[inds, ...] for a in self.a_s[:-1]]

    # compute CDF using a feed-forward network
    for w, b, a in zip(sliced_ws[:-1], sliced_bs[:-1], sliced_as):
      phis = t.einsum('mjik,jikl->mjil', phis, self.nonneg_m(w)) + b
      phis = phis + t.tanh(phis) * t.tanh(a)

    phis = t.einsum('mjik,jikl->mjil', phis, self.nonneg_m(
        sliced_ws[-1])) + sliced_bs[-1]

    phis = self.phi(phis)
    return t.squeeze(phis, -1)

  def phidots(self, X, inds=..., missing_data_mask=None):
    # X is a B x dim(inds) tensor
    # returns B x d x n tensor
    X = self.expand_X(X)  # B x dim(inds) x n x 1

    if self.mix_vars:
      X = self.mix_X(X)

    # keep only the parameters relevant for the subset of variables specified by inds
    sliced_ws = [w[inds, ...] for w in self.w_s]
    sliced_bs = [b[inds, ...] for b in self.b_s]
    sliced_as = [a[inds, ...] for a in self.a_s[:-1]]

    # compute CDF using a feed-forward network
    phis = X
    phidots = t.ones_like(phis)
    for w, b, a in zip(sliced_ws[:-1], sliced_bs[:-1], sliced_as):
      phis = t.einsum('mjik,jikl->mjil', phis, self.nonneg_m(w)) + b
      phidots = t.einsum('mjik,jikl,mjil->mjil', phidots, self.nonneg_m(w),
                         (1 + t.tanh(a) * utils.tanhdot(phis)))
      phis = phis + t.tanh(phis) * t.tanh(a)
    phis = t.einsum('mjik,jikl->mjil', phis, self.nonneg_m(
        sliced_ws[-1])) + sliced_bs[-1]
    phidots = t.einsum('mjik,jikl,mjil->mjil', phidots,
                       self.nonneg_m(sliced_ws[-1]), utils.sigmoiddot(phis))
    phidots = t.squeeze(phidots, -1)

    # mask out missing data
    if missing_data_mask is not None:
      assert self.mix_vars is False  # we can't marginalize if variables are mixed
      # mask is zero at missing data entries
      phidots = t.einsum('mj,mji->mji', missing_data_mask, phidots) + \
                t.einsum('mj,mji->mji', 1 - missing_data_mask, t.ones_like(phidots))

    return phidots

  def get_stabilizer(self, phidots, eps=1e-40):
    if self.use_HT:
      fm = -t.log(t.clamp_min(phidots, eps)).detach()
      fm = fm.transpose(1, 2).squeeze(-1)  # put d last
      fm = self.pool_layer(fm)  # mean over pooled variables
      fm = fm.min(1, True)[0]  # min over n, fm is B x d / p x 1
      fm = fm.mean(2, True)  # mean over d / p, f is B x 1 x 1
    else:
      # assuming CP
      fm = -t.log(t.clamp_min(phidots, eps)).detach()
      fm = fm.mean(1, True)  # mean over d
      fm = fm.min(2, True)[0]  # min over n (fm is B dimensional)
    fm = fm.squeeze()
    return fm

  def expand_X(self, X):
    if len(X.shape) == 1:
      X = X.unsqueeze(-1)
    X = X.unsqueeze(-1).unsqueeze(-1)
    Xn = X.expand(-1, -1, self.n, 1)  # B x d x n x 1
    return Xn

  def CDF(self, X, inds=...):
    # Evaluate joint CDF at X
    # X : B x len(inds) tensor of sample points
    # returns a B dim tensor

    phis = self.phis(X, inds)
    F = self.contract(phis, inds)
    return F

  def contract(self, T, inds=...):
    if self.use_HT and self.use_MERA:
      return self.MERA_contraction(T, inds=inds)
    elif self.use_HT and not self.use_MERA:
      return self.HT_contraction(T, inds=inds)
    else:
      # assuming CP
      return self.CP_contraction(T)

  def likelihood(self, X, inds=..., stabilize=False, missing_data_mask=None):
    # Evaluate joint likelihood at X
    # X : B x d tensor of sample points
    # inds : list of indices to restrict to (if interested in a subset of variables)

    phidots = self.phidots(X, inds, missing_data_mask=missing_data_mask)
    fm = None
    # phidots is B x d x n

    # stabilize if required
    if stabilize:
      fm = self.get_stabilizer(phidots)
      phidots = t.exp(fm).unsqueeze(-1).unsqueeze(-1) * phidots

    lk = self.contract(phidots, inds)
    return lk, fm

  def CP_contraction(self, T):
    # T is a B x len(inds) x n tensor
    T = t.prod(T, 1)  # prod over inds
    a = self.nonneg(self.a_s[-1])
    return t.einsum('mi,i->m', T, a / a.sum())

  def HT_contraction(self, T, inds=...):
    # T is a B x len(inds) x n tensor (some combination of phis and phidots) that is contracted with a
    # tensor of parameters to obtain a scalar
    # returns a B dimensional tensor

    # add ones for marginalized variables (can be avoided to speed up and save memory)
    if inds is not ...:
      T_full = t.ones((T.shape[0], self.d, self.n))
      T_full[:, inds, :] = T
      T = T_full

    for a_s, couplings in zip(self.a_HTs, self.all_couplings):
<<<<<<< HEAD
      # import pdb
      # pdb.set_trace()
=======
>>>>>>> 70ee208c
      T = [t.prod(T[:, coupling, :], dim=1) for coupling in couplings]
      # normalize sum of a_s across second dimension
      a_s = self.nonneg(a_s)
      a_s = a_s / t.sum(a_s, dim=1, keepdim=True)
      T = t.stack([t.matmul(phid, a) for phid, a in zip(T, a_s)], dim=1)

    return t.squeeze(T)

  def MERA_contraction(self, T, inds=...):
    # T is a B x len(inds) x n tensor (some combination of phis and phidots) that is contracted with a
    # tensor of parameters to obtain a scalar
    # returns a B dimensional tensor

    # add ones for marginalized variables (can be avoided to speed up and save memory)
    if inds is not ...:
      T_full = t.ones((T.shape[0], self.d, self.n))
      T_full[:, inds, :] = T
      T = T_full

    for a_s, a2_s, couplings in zip(self.a_HTs[:-1], self.a_MERAs,
                                    self.mera_couplings):
      # import pdb
      T = t.stack([
          t.stack((t.prod(T[:, coupling[0], :],
                          dim=1), t.prod(T[:, coupling[1], :], dim=1)))
          for coupling in couplings
      ])
      a_s = self.nonneg(a_s)
      a_s = a_s / t.sum(a_s, dim=1, keepdim=True)
      a_s = a_s.unsqueeze(1)
      a2_s = self.nonneg(a2_s)
      a2_s = a2_s / t.sum(a2_s, dim=1, keepdim=True)
      # pdb.set_trace()
      T = t.sum(t.einsum('ijlk,ijkm,ijkm->lijm', T, a_s, a2_s), dim=2)

    T = [
        t.prod(T[:, coupling, :], dim=1) for coupling in self.all_couplings[-1]
    ]
    a_s = self.nonneg(self.a_HTs[-1])
    a_s = a_s / t.sum(a_s, dim=1, keepdim=True)
    T = t.stack([t.matmul(phid, a) for phid, a in zip(T, a_s)], dim=1)
    return t.squeeze(T)

  def marginal_likelihood(self, X):
    marg_l = t.prod(t.stack(
        [self.likelihood(X[:, i], inds=[i])[0] for i in range(self.d)]),
                    dim=0)
    return marg_l

  def marginal_nll(self, X):
    log_marginal_density = t.log(self.marginal_likelihood(X))
    return -t.mean(log_marginal_density)

  def log_density(self,
                  X,
                  inds=...,
                  eps=1e-40,
                  stabilize=False,
                  missing_data_mask=None):
    lk, fm = self.likelihood(X,
                             inds,
                             stabilize=stabilize,
                             missing_data_mask=missing_data_mask)
    if stabilize:
      if inds is ...:
        n_vars = self.d
      else:
        n_vars = len(inds)
      return t.log(lk + eps) - n_vars * fm
    else:
      return t.log(lk + eps)

  def nll(self, X, inds=..., stabilize=False, missing_data_mask=None):
    # negative log likelihood
    # X : M x d tensor of sample points
    return -t.mean(
        self.log_density(X,
                         inds=inds,
                         stabilize=stabilize,
                         missing_data_mask=missing_data_mask))

  def sample(self,
             S,
             batch_size=None,
             inds=None,
             n_bisect_iter=35,
             upper_bound=1e3,
             lower_bound=-1e3,
             eps=1e-10):
    # if inds is not specified, sample all variables
    if batch_size is None:
      batch_size = S

    all_samples = []
    with t.no_grad():
      if inds is None:
        inds = range(self.d)

      dim_samples = len(inds)
      U = t.rand(S, dim_samples)
      U_dataloader = t.utils.data.DataLoader(U,
                                             batch_size=batch_size,
                                             shuffle=False)
      for batch_idx, batch in enumerate(U_dataloader):
        samples = t.zeros((batch_size, self.d))
        for k in range(dim_samples):
          # can this be done in log space for stability?
          curr_condCDF = self.condCDF(k, samples[:, :k], inds, eps=eps)
          samples[:, k] = utils.invert(curr_condCDF,
                                       batch[:, k],
                                       n_bisect_iter=n_bisect_iter,
                                       ub=upper_bound,
                                       lb=lower_bound)
        all_samples.append(samples.cpu().detach().numpy())
      return np.concatenate(all_samples)

  def condCDF(self, k, prev_samples, inds, eps=1e-10):
    # compute the conditional CDF F(x_{inds[k]}|x_{inds[0]},...,x_{inds[k-1]})
    # prev_samples: S x (k-1) tensor of variables to condition over
    # returns a function R^S -> [0,1]^S

    if k == 0:
      # there is nothing to condition on
      phidots = 1
      denom = 1
    else:
      phidots = self.phidots(prev_samples, inds=inds[:k])
      denom = self.contract(phidots, inds=inds[:k]) + eps

    def curr_condCDF(u):
      phis = self.phis(u, inds=[inds[k]])
      if k > 0:
        phiphidots = t.cat([phidots, phis], dim=1)
      else:
        # there are no phidots if k == 0
        phiphidots = phis
      CCDF = self.contract(phiphidots, inds=inds[:k + 1])
      return CCDF / denom

    return curr_condCDF

  def cond_density(self, X, inds, cond_X, cond_inds):
    # compute the conditional density of the variables in inds conditioned on those in cond_inds
    # X: S x len(inds) tensor of points at which to evaluate the density
    # cond_X: S x len(cond_inds) tensor of values to condition on
    # returns a length S tensor of densities

    cond_phidots = self.phidots(cond_X, inds=cond_inds)
    denom = self.contract(cond_phidots, inds=cond_inds)
    joint_X = t.cat([X, cond_X], dim=1)
    joint_inds = inds + cond_inds
    phidots = self.phidots(joint_X, inds=joint_inds)
    numerator = self.contract(phidots, inds=joint_inds)
    return numerator / denom

  def create_mera_couplings(self):
    # create default coupling of variables used in the mera decomposition
    all_couplings = []
    for couplings in self.all_couplings[:-1]:
      couplings2 = couplings.copy()
      couplings2.append(couplings2[0])
      couplings2 = [[couplings2[i], [couplings2[i][-1], couplings2[i + 1][0]]]
                    for i in range(len(couplings))]
      all_couplings.append(couplings2)
    return all_couplings

  def create_default_couplings(self):
    # create default coupling of variables used in the HT decomposition
    all_couplings = []
    dim_l = self.d
    for _ in range(self.L_HT):
      coupling_ranges = [(j, min(dim_l, j + self.HT_poolsize))
                         for j in range(0, dim_l, self.HT_poolsize)]
      couplings = [list(range(rng[0], rng[1])) for rng in coupling_ranges]
      dim_l = int(np.ceil(dim_l / self.HT_poolsize))
      all_couplings.append(couplings)
    return all_couplings

  def create_adaptive_couplings(self, batches):
    # Assumes the data is standardized
    all_couplings = []
    if self.HT_poolsize > 2:
      raise ValueError("adaptive coupling not supported with HT_poolsize > 2")

    with t.no_grad():
      pool_layer = AvgPool2d(kernel_size=self.HT_poolsize,
                             stride=self.HT_poolsize,
                             ceil_mode=True)
      Sigma = t.zeros((self.d, self.d))
      for X in batches:
        Sigma += t.matmul(X.transpose(0, 1), X)

      dim_l = self.d
      for _ in range(self.L_HT):
        # add couples at layer l
        couplings = []
        coupled_inds = []
        n_couples = int(np.ceil(dim_l / self.HT_poolsize))

        # sort correlation matrix if this isn't the last layer
        if n_couples > 1:
          sorted_flat_corrs = t.sort(Sigma.flatten(), descending=True)
          sorted_flat_inds = sorted_flat_corrs.indices[::
                                                       2]  # discard symmetric entries
          sorted_inds = [[ind // dim_l, ind % dim_l]
                         for ind in sorted_flat_inds]

        for _ in range(n_couples):
          if dim_l - len(coupled_inds) <= self.HT_poolsize:
            # we added all the couples, there are <= HT_poolsize variables left
            remainder = []
            for i in range(dim_l):
              if i not in coupled_inds:
                remainder.append(t.tensor(i))
                coupled_inds.append(i)
            couplings.append(remainder)
          else:
            # find the next couple to add
            while sorted_inds[0][0] in coupled_inds \
                or sorted_inds[0][1] in coupled_inds \
                or sorted_inds[0][0] == sorted_inds[0][1]:
              # one of the variables is already coupled or this is diagonal entry, pop
              sorted_inds.pop(0)
            # a new couple to add has been found
            couplings.append(sorted_inds[0])
            coupled_inds.append(sorted_inds[0][0].item())
            coupled_inds.append(sorted_inds[0][1].item())

        # coarse-grain Sigma and store
        perm_Sigma = Sigma[coupled_inds][:, coupled_inds]
        Sigma = pool_layer(perm_Sigma.unsqueeze(0)).squeeze()
        dim_l = n_couples
        all_couplings.append(couplings)

    self.all_couplings = all_couplings
    if self.use_MERA:
      self.mera_couplings = self.create_mera_couplings()

  def cdf_regression_loss(self, X, inds=...):
    y = np.ones([X.shape[0]])
    x = X[:, inds].detach().cpu().numpy().transpose()
    eps = np.random.random(size=x.shape) * 1e-13  # to break ties
    emp_cdf = t.tensor(fastCDFOnSample(x + eps, y))
    return t.max(t.abs(emp_cdf - self.CDF(X, inds)))

  def mix_X(self, X):
    # X is B x dim(inds) x n x 1

    X = X + t.einsum('ijk,bkil->bjil', self.nonneg(self.mix_params),
                     t.sigmoid(X))

    return X<|MERGE_RESOLUTION|>--- conflicted
+++ resolved
@@ -2,14 +2,10 @@
 import torch.nn as nn
 import numpy as np
 from cdfnet import utils
-<<<<<<< HEAD
 #from cdf import fastCDFOnSample
 from operator import itemgetter
 # from opt_einsum import contract, contract_expression
 from numpy import concatenate
-=======
-# from cdf import fastCDFOnSample
->>>>>>> 70ee208c
 from torch.nn import AvgPool1d, AvgPool2d
 
 
@@ -258,11 +254,8 @@
       T = T_full
 
     for a_s, couplings in zip(self.a_HTs, self.all_couplings):
-<<<<<<< HEAD
       # import pdb
       # pdb.set_trace()
-=======
->>>>>>> 70ee208c
       T = [t.prod(T[:, coupling, :], dim=1) for coupling in couplings]
       # normalize sum of a_s across second dimension
       a_s = self.nonneg(a_s)
